#include "controlUtil.h"
#include "drakeUtil.h"
#include "mex.h"

#ifdef USE_MAPS
#include "terrain-map/TerrainMap.hpp"
#endif

template <typename DerivedA, typename DerivedB>
void getRows(std::set<int> &rows, MatrixBase<DerivedA> const &M, MatrixBase<DerivedB> &Msub)
{
  if (rows.size()==M.rows()) {
    Msub = M; 
    return;
  }
  
  int i=0;
  for (std::set<int>::iterator iter=rows.begin(); iter!=rows.end(); iter++)
    Msub.row(i++) = M.row(*iter);
}

template <typename DerivedA, typename DerivedB>
void getCols(std::set<int> &cols, MatrixBase<DerivedA> const &M, MatrixBase<DerivedB> &Msub)
{
  if (cols.size()==M.cols()) {
    Msub = M;
    return;
  }
  int i=0;
  for (std::set<int>::iterator iter=cols.begin(); iter!=cols.end(); iter++)
    Msub.col(i++) = M.col(*iter);
}

template <typename DerivedPhi1, typename DerivedPhi2, typename DerivedD>
void angleDiff(MatrixBase<DerivedPhi1> const &phi1, MatrixBase<DerivedPhi2> const &phi2, MatrixBase<DerivedD> &d) {
  d = phi2 - phi1;
  
  for (int i = 0; i < phi1.rows(); i++) {
    for (int j = 0; j < phi1.cols(); j++) {
      if (d(i,j) < -M_PI) {
        d(i,j) = fmod(d(i,j) + M_PI, 2*M_PI) + M_PI;
      } else {
        d(i,j) = fmod(d(i,j) + M_PI, 2*M_PI) - M_PI;
      }
    }
  }
}

mxArray* myGetProperty(const mxArray* pobj, const char* propname)
{
  mxArray* pm = mxGetProperty(pobj,0,propname);
  if (!pm) mexErrMsgIdAndTxt("DRC:ControlUtil:BadInput","ControlUtil is trying to load object property '%s', but failed.", propname);
  return pm;
}

mxArray* myGetField(const mxArray* pobj, const int idx, const char* propname)
{
  mxArray* pm = mxGetField(pobj,idx,propname);
  if (!pm) mexErrMsgIdAndTxt("DRC:ControlUtil:BadInput","ControlUtil is trying to load object field '%s', but failed.", propname);
  return pm;
}

mxArray* myGetField(const mxArray* pobj, const char* propname)
{
  mxArray* pm = myGetField(pobj, 0, propname);
  return pm;
}

<<<<<<< HEAD
bool inSupport(std::vector<SupportStateElement> &supports, int body_idx) {
  // HANDLE IF BODY_IDX IS A FRAME ID?
  for (int i=0; i<supports.size(); i++) {
=======
bool inSupport(std::vector<SupportStateElement,Eigen::aligned_allocator<SupportStateElement>> &supports, int body_idx) {
  // HANDLE IF BODY_IDX IS A FRAME ID?
  for (size_t i=0; i<supports.size(); i++) {
>>>>>>> aede0304
    if (supports[i].body_idx == body_idx)
      return true;
  }
  return false;
}

void collisionDetect(void* map_ptr, Vector3d const &contact_pos, Vector3d &pos, Vector3d *normal, double terrain_height)
{
  if (map_ptr) {
#ifdef USE_MAPS    
    Vector3d oNormal;
    double height;
    auto state = static_cast<terrainmap::TerrainMap*>(map_ptr);
    if (state != NULL) {
      state->getHeightAndNormal(contact_pos(0), contact_pos(1), height, oNormal);
      pos << contact_pos.topRows(2), height;
      if (normal) {
        *normal = oNormal.cast<double>();
        return;
      }
    }
#else
    throw std::runtime_error("map_ptr is not NULL, but controlUtil was built without USE_MAPS support");
#endif      
  } else {
//    mexPrintf("Warning: using 0,0,1 as normal\n");
    pos << contact_pos.topRows(2), terrain_height;
    if (normal) *normal << 0,0,1;
  }
}

void surfaceTangents(const Vector3d & normal, Matrix<double,3,m_surface_tangents> & d)
{
  Vector3d t1,t2;
  double theta;
  
  if (1 - normal(2) < EPSILON) { // handle the unit-normal case (since it's unit length, just check z)
    t1 << 1,0,0;
  } else if(1 + normal(2) < EPSILON) {
    t1 << -1,0,0;  //same for the reflected case
  } else {// now the general case
  t1 << normal(1), -normal(0) , 0;
    t1 /= sqrt(normal(1)*normal(1) + normal(0)*normal(0));
  }
      
  t2 = t1.cross(normal);
      
  for (int k=0; k<m_surface_tangents; k++) {
    theta = k*M_PI/m_surface_tangents;
    d.col(k)=cos(theta)*t1 + sin(theta)*t2;
  }
}

int contactPhi(RigidBodyManipulator* r, SupportStateElement& supp, void *map_ptr, VectorXd &phi, double terrain_height)
{
  int nc = static_cast<int>(supp.contact_pts.size());
  phi.resize(nc);

  if (nc<1) return nc;

  Vector3d contact_pos,pos,normal;

  int i=0;
  for (std::vector<Vector4d,aligned_allocator<Vector4d>>::iterator pt_iter=supp.contact_pts.begin(); pt_iter!=supp.contact_pts.end(); pt_iter++) {
    r->forwardKin(supp.body_idx,*pt_iter,0,contact_pos);
    collisionDetect(map_ptr,contact_pos,pos,&normal,terrain_height);
    pos -= contact_pos;  // now -rel_pos in matlab version
//    std::cout << "contact pos: " << contact_pos.transpose() << std::endl;
    phi(i) = pos.norm();
    if (pos.dot(normal)>0)
      phi(i)=-phi(i);
    i++;
  }
  return nc;
}

int contactConstraints(RigidBodyManipulator *r, int nc, std::vector<SupportStateElement,Eigen::aligned_allocator<SupportStateElement>>& supp, void *map_ptr, MatrixXd &n, MatrixXd &D, MatrixXd &Jp, MatrixXd &Jpdot,double terrain_height)
{
  int j, k=0, nq = r->num_positions;

  n.resize(nc,nq);
  D.resize(nq,nc*2*m_surface_tangents);
  Jp.resize(3*nc,nq);
  Jpdot.resize(3*nc,nq);
  
  Vector3d contact_pos,pos,normal;
  MatrixXd J(3,nq);
  Matrix<double,3,m_surface_tangents> d;
  
  for (std::vector<SupportStateElement,Eigen::aligned_allocator<SupportStateElement>>::iterator iter = supp.begin(); iter!=supp.end(); iter++) {
    if (nc>0) {
      for (std::vector<Vector4d,aligned_allocator<Vector4d>>::iterator pt_iter=iter->contact_pts.begin(); pt_iter!=iter->contact_pts.end(); pt_iter++) {
        r->forwardKin(iter->body_idx,*pt_iter,0,contact_pos);
        r->forwardJac(iter->body_idx,*pt_iter,0,J);

        collisionDetect(map_ptr,contact_pos,pos,&normal,terrain_height);
        surfaceTangents(normal,d);

        n.row(k) = normal.transpose()*J;
        for (j=0; j<m_surface_tangents; j++) {
          D.col(2*k*m_surface_tangents+j) = J.transpose()*d.col(j);
          D.col((2*k+1)*m_surface_tangents+j) = -D.col(2*k*m_surface_tangents+j);
        }

        // store away kin sols into Jp and Jpdot
        // NOTE: I'm cheating and using a slightly different ordering of J and Jdot here
        Jp.block(3*k,0,3,nq) = J;
        r->forwardJacDot(iter->body_idx,*pt_iter,0,J);
        Jpdot.block(3*k,0,3,nq) = J;
        
        k++;
      }
    }
  }
  
  return k;
}


int contactConstraintsBV(RigidBodyManipulator *r, int nc, double mu, std::vector<SupportStateElement,Eigen::aligned_allocator<SupportStateElement>>& supp, void *map_ptr, MatrixXd &B, MatrixXd &JB, MatrixXd &Jp, VectorXd &Jpdotv, MatrixXd &normals, double terrain_height)
{
  int j, k=0, nq = r->num_positions;

  B.resize(3,nc*2*m_surface_tangents);
  JB.resize(nq,nc*2*m_surface_tangents);
  Jp.resize(3*nc,nq);
  Jpdotv.resize(3*nc);
  normals.resize(3, nc);
  
  Vector3d contact_pos,pos,normal; 
  MatrixXd J(3,nq);
  Matrix<double,3,m_surface_tangents> d;
  double norm = sqrt(1+mu*mu); // because normals and ds are orthogonal, the norm has a simple form
  
  for (std::vector<SupportStateElement,Eigen::aligned_allocator<SupportStateElement>>::iterator iter = supp.begin(); iter!=supp.end(); iter++) {
    if (nc>0) {
      for (std::vector<Vector4d,aligned_allocator<Vector4d>>::iterator pt_iter=iter->contact_pts.begin(); pt_iter!=iter->contact_pts.end(); pt_iter++) {
        r->forwardKin(iter->body_idx,*pt_iter,0,contact_pos);
        r->forwardJac(iter->body_idx,*pt_iter,0,J);

        if (iter->use_support_surface) {
          normal = iter->support_surface.head(3);
        }
        else {
          collisionDetect(map_ptr,contact_pos,pos,&normal,terrain_height);
        }
        surfaceTangents(normal,d);
        for (j=0; j<m_surface_tangents; j++) {
          B.col(2*k*m_surface_tangents+j) = (normal + mu*d.col(j)) / norm; 
          B.col((2*k+1)*m_surface_tangents+j) = (normal - mu*d.col(j)) / norm; 
    
          JB.col(2*k*m_surface_tangents+j) = J.transpose()*B.col(2*k*m_surface_tangents+j);
          JB.col((2*k+1)*m_surface_tangents+j) = J.transpose()*B.col((2*k+1)*m_surface_tangents+j);
        }

        // store away kin sols into Jp and Jpdotv
        // NOTE: I'm cheating and using a slightly different ordering of J and Jdot here
        Jp.block(3*k,0,3,nq) = J;
        Vector3d pt = (*pt_iter).head(3);
        auto Jpdotv_grad = r->forwardJacDotTimesV(pt,iter->body_idx,0,0,0);
        Jpdotv.block(3*k,0,3,1) = Jpdotv_grad.value();
        normals.col(k) = normal;
        
        k++;
      }
    }
  }
  
  return k;
}

MatrixXd individualSupportCOPs(RigidBodyManipulator* r, const std::vector<SupportStateElement,Eigen::aligned_allocator<SupportStateElement>>& active_supports,
    const MatrixXd& normals, const MatrixXd& B, const VectorXd& beta)
{
  const int n_basis_vectors_per_contact = static_cast<int>(B.cols() / normals.cols());
  const int n = static_cast<int>(active_supports.size());

  int normals_start = 0;
  int beta_start = 0;

  MatrixXd individual_cops(3, n);
  individual_cops.fill(std::numeric_limits<double>::quiet_NaN());

  for (size_t j = 0; j < active_supports.size(); j++) {
    auto active_support = active_supports[j];
    auto contact_pts = active_support.contact_pts;

    int ncj = static_cast<int>(contact_pts.size());
    int active_support_length = n_basis_vectors_per_contact * ncj;
    auto normalsj = normals.middleCols(normals_start, ncj);
    Vector3d normal = normalsj.col(0);
    bool normals_identical = (normalsj.colwise().operator-(normal)).squaredNorm() < 1e-15;

    if (normals_identical) { // otherwise computing a COP doesn't make sense
      const auto& Bj = B.middleCols(beta_start, active_support_length);
      const auto& betaj = beta.segment(beta_start, active_support_length);

      const auto& contact_positions = r->bodies[active_support.body_idx]->contact_pts;
      Vector3d force = Vector3d::Zero();
      Vector3d torque = Vector3d::Zero();

      for (size_t k = 0; k < contact_pts.size(); k++) {
      // for (auto k = contact_pts.begin(); k!= contact_pts.end(); k++) { 
        const auto& Bblock = Bj.middleCols(k * n_basis_vectors_per_contact, n_basis_vectors_per_contact);
        const auto& betablock = betaj.segment(k * n_basis_vectors_per_contact, n_basis_vectors_per_contact);
        Vector3d point_force = Bblock * betablock;
        force += point_force;
        Vector3d contact_pt = contact_pts[k].head(3);
        auto torquejk = contact_pt.cross(point_force);
        torque += torquejk;
      }

      Vector3d point_on_contact_plane = contact_positions.col(0);
      std::pair<Vector3d, double> cop_and_normal_torque = resolveCenterOfPressure(torque, force, normal, point_on_contact_plane);
      Vector4d cop_body;
      cop_body << cop_and_normal_torque.first, 1.0;
      Vector3d cop_world;
      r->forwardKin(active_support.body_idx, cop_body, 0, cop_world);
      individual_cops.col(j) = cop_world;
    }

    normals_start += ncj;
    beta_start += active_support_length;
  }
  return individual_cops;
}

std::vector<SupportStateElement,Eigen::aligned_allocator<SupportStateElement>> parseSupportData(const mxArray* supp_data) {
  double *logic_map_double;
  int nsupp = mxGetN(supp_data);
  if (mxGetM(supp_data) != 1) {
    mexErrMsgIdAndTxt("Drake:parseSupportData:BadInputs", "the support data should be a 1xN struct array");
  }
  int i, j;
  MatrixXd contact_pts;
  Vector4d contact_pt = Vector4d::Zero();
  contact_pt(3) = 1.0;
  int num_pts;
  std::vector<SupportStateElement,Eigen::aligned_allocator<SupportStateElement>> supports;
  const mxArray* pm;

  for (i = 0; i < nsupp; i++) {
    SupportStateElement se;

    se.body_idx = ((int) mxGetScalar(mxGetField(supp_data, i, "body_id"))) - 1;

    num_pts = mxGetN(mxGetField(supp_data, i, "contact_pts"));
    pm = mxGetField(supp_data, i, "support_logic_map");
    if (mxIsDouble(pm)) {
      logic_map_double = mxGetPrSafe(pm);
      assert(mxGetM(pm)==4);
      for (j = 0; j < 4; j++) {
        se.support_logic_map[j] = logic_map_double[j] != 0;
      }
    } else {
      mexErrMsgTxt("Please convert support_logic_map to double");
    }
    pm = mxGetField(supp_data, i, "contact_pts");
    contact_pts.resize(mxGetM(pm), mxGetN(pm));
    memcpy(contact_pts.data(), mxGetPrSafe(pm), sizeof(double)*mxGetNumberOfElements(pm));

    for (j = 0; j < num_pts; j++) {
      contact_pt.head(3) = contact_pts.col(j);
      se.contact_pts.push_back(contact_pt);
    }
    supports.push_back(se);
  }
  return supports;
}

bool isSupportElementActive(SupportStateElement* se, bool contact_force_detected, bool kinematic_contact_detected) {
  bool is_active;
//  std::cout << "checking element with body: " << se->body_idx << " force: " << contact_force_detected << " kin: " << kinematic_contact_detected << std::endl;
  // Implement the logic described in QPInputConstantHeight.m
  if (!contact_force_detected && !kinematic_contact_detected) {
    is_active = se->support_logic_map[0]; 
  } else if (!contact_force_detected && kinematic_contact_detected) {
    is_active = se->support_logic_map[1];
  } else if (contact_force_detected && !kinematic_contact_detected) {
    is_active = se->support_logic_map[2];
  } else  { // (contact_force_detected && kinematic_contact_detected)
    is_active = se->support_logic_map[3];
  }
  return is_active;
}

Matrix<bool, Dynamic, 1> getActiveSupportMask(RigidBodyManipulator* r, void* map_ptr, VectorXd q, VectorXd qd, std::vector<SupportStateElement,Eigen::aligned_allocator<SupportStateElement>> &available_supports, const Ref<const Matrix<bool, Dynamic, 1>> &contact_force_detected, double contact_threshold, double terrain_height) {
  r->doKinematics(q, false, qd);

  int nsupp = available_supports.size();
  Matrix<bool, Dynamic, 1> active_supp_mask = Matrix<bool, Dynamic, 1>::Zero(nsupp);
  VectorXd phi;
  SupportStateElement se;
  bool needs_kin_check;
  bool kin_contact;
  bool force_contact;

  for (int i = 0; i < nsupp; i++) {
    // mexPrintf("evaluating support: %d\n", i);
    se = available_supports[i];

    force_contact = (contact_force_detected(se.body_idx) != 0);
    // Determine if the body needs to be checked for kinematic contact. We only
    // need to check for kin contact if the logic map indicates that the
    // presence or absence of such contact would  affect the decision about
    // whether to use that body as a support.
    needs_kin_check = (((se.support_logic_map[1] != se.support_logic_map[0]) && (contact_force_detected(se.body_idx) == 0)) ||
                       ((se.support_logic_map[3] != se.support_logic_map[2]) && (contact_force_detected(se.body_idx) == 1)));


    if (needs_kin_check) {
      if (contact_threshold == -1) {
        kin_contact = true;
      } else {
        contactPhi(r,se,map_ptr,phi,terrain_height);
        kin_contact = (phi.minCoeff()<=contact_threshold);
      }
    } else {
      kin_contact = false; // we've determined already that kin contact doesn't matter for this support element
    }

    active_supp_mask(i) = isSupportElementActive(&se, force_contact, kin_contact);
    // mexPrintf("needs check: %d force contact: %d kin_contact: %d is_active: %d\n", needs_kin_check, force_contact, kin_contact, active_supp_mask(i));
  }
  return active_supp_mask;
}

std::vector<SupportStateElement,Eigen::aligned_allocator<SupportStateElement>> getActiveSupports(RigidBodyManipulator* r, void* map_ptr, VectorXd q, VectorXd qd, std::vector<SupportStateElement,Eigen::aligned_allocator<SupportStateElement>> &available_supports, const Ref<const Matrix<bool, Dynamic, 1>> &contact_force_detected, double contact_threshold, double terrain_height) {

  Matrix<bool, Dynamic, 1> active_supp_mask = getActiveSupportMask(r, map_ptr, q, qd, available_supports, contact_force_detected, contact_threshold, terrain_height);

  std::vector<SupportStateElement,Eigen::aligned_allocator<SupportStateElement>> active_supports;

  for (size_t i=0; i < available_supports.size(); i++) {
    if (active_supp_mask(i)) {
      active_supports.push_back(available_supports[i]);
    }
  }
  return active_supports;
}

Vector6d bodySpatialMotionPD(RigidBodyManipulator *r, DrakeRobotState &robot_state, const int body_index, const Isometry3d &body_pose_des, const Ref<const Vector6d> &body_v_des, const Ref<const Vector6d> &body_vdot_des, const Ref<const Vector6d> &Kp, const Ref<const Vector6d> &Kd, const Isometry3d &T_task_to_world)
{
  // @param body_pose_des  desired pose in the task frame, this is the homogeneous transformation from desired body frame to task frame 
  // @param body_v_des    desired [xyzdot;angular_velocity] in task frame
  // @param body_vdot_des    desired [xyzddot;angular_acceleration] in task frame
  // @param Kp     The gain in task frame
  // @param Kd     The gain in task frame 
  // @param T_task_to_world  The homogeneous transform from task to world
  // @retval twist_dot, [angular_acceleration, xyz_acceleration] in body frame

  if(!r->getUseNewKinsol())
  {
    throw std::runtime_error("bodySpatialMotionPD requires new kinsol format");
  }
  Isometry3d T_world_to_task = T_task_to_world.inverse();
  r->doKinematicsNew(robot_state.q,robot_state.qd,false);

  Vector3d origin = Vector3d::Zero();
  auto body_pose = r->forwardKinNew(origin,body_index,0,2,0);
  Vector3d body_xyz = body_pose.value().head<3>();
  Vector3d body_xyz_task = T_world_to_task * body_xyz.colwise().homogeneous();
  Vector4d body_quat = body_pose.value().tail<4>();
  std::vector<int> v_indices;
  auto J_geometric = r->geometricJacobian<double>(0,body_index,body_index,0,true,&v_indices);
  VectorXd v_compact(v_indices.size());
<<<<<<< HEAD
  for(int i = 0;i<v_indices.size();i++)
=======
  for(size_t i = 0;i<v_indices.size();i++)
>>>>>>> aede0304
  {
    v_compact(i) = robot_state.qd(v_indices[i]);
  }
  Vector6d body_twist = J_geometric.value() * v_compact;
  Matrix3d R_body_to_world = quat2rotmat(body_quat);
  Matrix3d R_world_to_body = R_body_to_world.transpose();
  Matrix3d R_body_to_task = T_world_to_task.linear() * R_body_to_world;
  Vector3d body_angular_vel = R_body_to_world * body_twist.head<3>();// body_angular velocity in world frame
  Vector3d body_xyzdot = R_body_to_world * body_twist.tail<3>();// body_xyzdot in world frame
  Vector3d body_angular_vel_task = T_world_to_task.linear() * body_angular_vel;
  Vector3d body_xyzdot_task = T_world_to_task.linear() * body_xyzdot;

  Vector3d body_xyz_des = body_pose_des.translation();
  Vector3d body_angular_vel_des = body_v_des.tail<3>();
  Vector3d body_angular_vel_dot_des = body_vdot_des.tail<3>();

  Vector3d xyz_err_task = body_xyz_des-body_xyz_task;

  Matrix3d R_des = body_pose_des.linear();
  Matrix3d R_err_task = R_des * R_body_to_task.transpose();
  Vector4d angleAxis_err_task = rotmat2axis(R_err_task); 
  Vector3d angular_err_task = angleAxis_err_task.head<3>() * angleAxis_err_task(3);

  Vector3d xyzdot_err_task = body_v_des.head<3>() - body_xyzdot_task;
  Vector3d angular_vel_err_task = body_angular_vel_des - body_angular_vel_task;

  Vector3d Kp_xyz = Kp.head<3>();
  Vector3d Kd_xyz = Kd.head<3>();
  Vector3d Kp_angular = Kp.tail<3>();
  Vector3d Kd_angular = Kd.tail<3>();
  Vector3d body_xyzddot_task = (Kp_xyz.array() * xyz_err_task.array()).matrix() + (Kd_xyz.array() * xyzdot_err_task.array()).matrix() + body_vdot_des.head<3>();
  Vector3d body_angular_vel_dot_task = (Kp_angular.array() * angular_err_task.array()).matrix() + (Kd_angular.array() * angular_vel_err_task.array()).matrix() + body_angular_vel_dot_des;
  
  Vector6d twist_dot = Vector6d::Zero();
  Vector3d body_xyzddot = T_task_to_world.linear() * body_xyzddot_task;
  Vector3d body_angular_vel_dot = T_task_to_world.linear() * body_angular_vel_dot_task;
  twist_dot.head<3>() = R_world_to_body * body_angular_vel_dot;
  twist_dot.tail<3>() = R_world_to_body * body_xyzddot - body_twist.head<3>().cross(body_twist.tail<3>());
  return twist_dot;
}

<<<<<<< HEAD
void evaluateXYZExpmapCubicSpline(double t, const PiecewisePolynomial<double> &spline, Isometry3d &body_pose_des, Vector6d &xyzdot_angular_vel, Vector6d &xyzddot_angular_accel) {
  Vector6d xyzexp = spline.value(t);
  Vector6d xyzexpdot = spline.derivative().value(t);
  Vector6d xyzexpddot = spline.derivative().derivative().value(t);
  xyzdot_angular_vel.head<3>() = xyzexpdot.head<3>();
  xyzddot_angular_accel.head<3>() = xyzexpddot.head<3>();
  Vector3d expmap = xyzexp.tail<3>();
  auto quat_grad = expmap2quat(expmap,2);
  Vector4d quat = quat_grad.value();
  body_pose_des.linear() = quat2rotmat(quat);
  body_pose_des.translation() = xyzexp.head<3>();
  Vector4d quat_dot = quat_grad.gradient().value() * xyzexpdot.tail<3>();
  quat_grad.gradient().gradient().value().resize(12,3);
  Matrix<double,12,3> dE = quat_grad.gradient().gradient().value();
  Vector3d expdot = xyzexpdot.tail<3>();
  Matrix<double,4,3> Edot = matGradMult(dE,expdot);
  Vector4d quat_ddot = quat_grad.gradient().value()*xyzexpddot.tail<3>() + Edot*expdot;
  Matrix<double,3,4> M;
  Matrix<double,12,4> dM;
  quatdot2angularvelMatrix(quat,M,&dM);
  xyzdot_angular_vel.tail<3>() = M*quat_dot;
  xyzddot_angular_accel.tail<3>() = M*quat_ddot + matGradMult(dM,quat_dot)*quat_dot;
=======
void evaluateCubicSplineSegment(double t, const Ref<const Matrix<double, 6, 4>> &coefs, Vector6d &y, Vector6d &ydot, Vector6d &yddot) {
  // evaluate a cubic spline with coefficients coef and starting time 0 at time t
  y = coefs.col(0) * pow(t, 3) + coefs.col(1) * pow(t, 2) + coefs.col(2) * t + coefs.col(3);
  ydot = 3*coefs.col(0) * pow(t,2) + 2*coefs.col(1)*t + coefs.col(2);
  yddot = 6*coefs.col(0)*t + 2*coefs.col(1);
>>>>>>> aede0304
}

void evaluateXYZExpmapCubicSplineSegment(double t, const Matrix<double,6,4> &coefs, Isometry3d &body_pose_des, Vector6d &xyzdot_angular_vel, Vector6d &xyzddot_angular_accel)
{
  double t2 = t*t;
  double t3 = pow(t,3);
  Vector6d xyzexp = coefs.col(0)*t3 + coefs.col(1)*t2 + coefs.col(2)*t + coefs.col(3);
  Vector6d xyzexpdot = coefs.col(0)*3.0*t2 + coefs.col(1)*2.0*t + coefs.col(2);
  Vector6d xyzexpddot = coefs.col(0)*6.0*t + coefs.col(1)*2.0;
  xyzdot_angular_vel.head<3>() = xyzexpdot.head<3>();
  xyzddot_angular_accel.head<3>() = xyzexpddot.head<3>();
  Vector3d expmap = xyzexp.tail<3>();
  auto quat_grad = expmap2quat(expmap,2);
  Vector4d quat = quat_grad.value();
  body_pose_des.linear() = quat2rotmat(quat);
  body_pose_des.translation() = xyzexp.head<3>();
  Vector4d quat_dot = quat_grad.gradient().value() * xyzexpdot.tail<3>();
  quat_grad.gradient().gradient().value().resize(12,3);
  Matrix<double,12,3> dE = quat_grad.gradient().gradient().value();
  Vector3d expdot = xyzexpdot.tail<3>();
  Matrix<double,4,3> Edot = matGradMult(dE,expdot);
  Vector4d quat_ddot = quat_grad.gradient().value()*xyzexpddot.tail<3>() + Edot*expdot;
  Matrix<double,3,4> M;
  Matrix<double,12,4> dM;
  quatdot2angularvelMatrix(quat,M,&dM);
  xyzdot_angular_vel.tail<3>() = M*quat_dot;
  xyzddot_angular_accel.tail<3>() = M*quat_ddot + matGradMult(dM,quat_dot)*quat_dot;
}

// convert Matlab cell array of strings into a C++ vector of strings
std::vector<std::string> get_strings(const mxArray *rhs) {
  int num = mxGetNumberOfElements(rhs);
  std::vector<std::string> strings(num);
  for (int i=0; i<num; i++) {
    // const mxArray *ptr = mxGetCell(rhs,i);
    strings[i] = std::string(mxArrayToString(mxGetCell(rhs, i)));
    // int buflen = mxGetN(ptr)*sizeof(mxChar)+1;
    // char* str = (char*)mxMalloc(buflen);
    // mxGetString(ptr, str, buflen);
    // strings[i] = string(str);
    // mxFree(str);
  }
  return strings;
}

void getRobotJointIndexMap(JointNames *joint_names, RobotJointIndexMap *joint_map) {
  if (joint_names->drake.size() != joint_names->robot.size()) {
    mexErrMsgTxt("Cannot create joint name map: joint_names->drake and joint_names->robot must have the same length");
  }
  int njoints = joint_names->drake.size();
  joint_map->drake_to_robot.resize(njoints);
  joint_map->robot_to_drake.resize(njoints);

  bool has_match;
  for (int i=0; i < njoints; i++) {
    has_match = false;
    for (int j=0; j < njoints; j++) {
      if (joint_names->drake[i].compare(joint_names->robot[j]) == 0) {
        has_match = true;
        joint_map->drake_to_robot[i] = j;
        joint_map->robot_to_drake[j] = i;
      }
    }
    if (!has_match) {
      std::cout << "Could not match joint: " << joint_names->drake[i] << std::endl;
      mexErrMsgTxt("Could not find a match for drake joint name");
    }
  }
  return;
}

template drakeControlUtilEXPORT void getRows(std::set<int> &, const MatrixBase< MatrixXd > &, MatrixBase< MatrixXd > &);
template drakeControlUtilEXPORT void getCols(std::set<int> &, const MatrixBase< MatrixXd > &, MatrixBase< MatrixXd > &);
template drakeControlUtilEXPORT void angleDiff(const MatrixBase<MatrixXd> &, const MatrixBase<MatrixXd> &, MatrixBase<MatrixXd> &);
template drakeControlUtilEXPORT void angleDiff(const MatrixBase<Vector3d> &, const MatrixBase<Vector3d> &, MatrixBase<Vector3d> &);
template drakeControlUtilEXPORT mxArray* eigenToMatlab(const MatrixXd &);
template drakeControlUtilEXPORT mxArray* eigenToMatlab(const VectorXd &);
template drakeControlUtilEXPORT mxArray* eigenToMatlab(const Vector6d &);
template drakeControlUtilEXPORT mxArray* eigenToMatlab(const Vector3d &);
<|MERGE_RESOLUTION|>--- conflicted
+++ resolved
@@ -1,598 +1,553 @@
-#include "controlUtil.h"
-#include "drakeUtil.h"
-#include "mex.h"
-
-#ifdef USE_MAPS
-#include "terrain-map/TerrainMap.hpp"
-#endif
-
-template <typename DerivedA, typename DerivedB>
-void getRows(std::set<int> &rows, MatrixBase<DerivedA> const &M, MatrixBase<DerivedB> &Msub)
-{
-  if (rows.size()==M.rows()) {
-    Msub = M; 
-    return;
-  }
-  
-  int i=0;
-  for (std::set<int>::iterator iter=rows.begin(); iter!=rows.end(); iter++)
-    Msub.row(i++) = M.row(*iter);
-}
-
-template <typename DerivedA, typename DerivedB>
-void getCols(std::set<int> &cols, MatrixBase<DerivedA> const &M, MatrixBase<DerivedB> &Msub)
-{
-  if (cols.size()==M.cols()) {
-    Msub = M;
-    return;
-  }
-  int i=0;
-  for (std::set<int>::iterator iter=cols.begin(); iter!=cols.end(); iter++)
-    Msub.col(i++) = M.col(*iter);
-}
-
-template <typename DerivedPhi1, typename DerivedPhi2, typename DerivedD>
-void angleDiff(MatrixBase<DerivedPhi1> const &phi1, MatrixBase<DerivedPhi2> const &phi2, MatrixBase<DerivedD> &d) {
-  d = phi2 - phi1;
-  
-  for (int i = 0; i < phi1.rows(); i++) {
-    for (int j = 0; j < phi1.cols(); j++) {
-      if (d(i,j) < -M_PI) {
-        d(i,j) = fmod(d(i,j) + M_PI, 2*M_PI) + M_PI;
-      } else {
-        d(i,j) = fmod(d(i,j) + M_PI, 2*M_PI) - M_PI;
-      }
-    }
-  }
-}
-
-mxArray* myGetProperty(const mxArray* pobj, const char* propname)
-{
-  mxArray* pm = mxGetProperty(pobj,0,propname);
-  if (!pm) mexErrMsgIdAndTxt("DRC:ControlUtil:BadInput","ControlUtil is trying to load object property '%s', but failed.", propname);
-  return pm;
-}
-
-mxArray* myGetField(const mxArray* pobj, const int idx, const char* propname)
-{
-  mxArray* pm = mxGetField(pobj,idx,propname);
-  if (!pm) mexErrMsgIdAndTxt("DRC:ControlUtil:BadInput","ControlUtil is trying to load object field '%s', but failed.", propname);
-  return pm;
-}
-
-mxArray* myGetField(const mxArray* pobj, const char* propname)
-{
-  mxArray* pm = myGetField(pobj, 0, propname);
-  return pm;
-}
-
-<<<<<<< HEAD
-bool inSupport(std::vector<SupportStateElement> &supports, int body_idx) {
-  // HANDLE IF BODY_IDX IS A FRAME ID?
-  for (int i=0; i<supports.size(); i++) {
-=======
-bool inSupport(std::vector<SupportStateElement,Eigen::aligned_allocator<SupportStateElement>> &supports, int body_idx) {
-  // HANDLE IF BODY_IDX IS A FRAME ID?
-  for (size_t i=0; i<supports.size(); i++) {
->>>>>>> aede0304
-    if (supports[i].body_idx == body_idx)
-      return true;
-  }
-  return false;
-}
-
-void collisionDetect(void* map_ptr, Vector3d const &contact_pos, Vector3d &pos, Vector3d *normal, double terrain_height)
-{
-  if (map_ptr) {
-#ifdef USE_MAPS    
-    Vector3d oNormal;
-    double height;
-    auto state = static_cast<terrainmap::TerrainMap*>(map_ptr);
-    if (state != NULL) {
-      state->getHeightAndNormal(contact_pos(0), contact_pos(1), height, oNormal);
-      pos << contact_pos.topRows(2), height;
-      if (normal) {
-        *normal = oNormal.cast<double>();
-        return;
-      }
-    }
-#else
-    throw std::runtime_error("map_ptr is not NULL, but controlUtil was built without USE_MAPS support");
-#endif      
-  } else {
-//    mexPrintf("Warning: using 0,0,1 as normal\n");
-    pos << contact_pos.topRows(2), terrain_height;
-    if (normal) *normal << 0,0,1;
-  }
-}
-
-void surfaceTangents(const Vector3d & normal, Matrix<double,3,m_surface_tangents> & d)
-{
-  Vector3d t1,t2;
-  double theta;
-  
-  if (1 - normal(2) < EPSILON) { // handle the unit-normal case (since it's unit length, just check z)
-    t1 << 1,0,0;
-  } else if(1 + normal(2) < EPSILON) {
-    t1 << -1,0,0;  //same for the reflected case
-  } else {// now the general case
-  t1 << normal(1), -normal(0) , 0;
-    t1 /= sqrt(normal(1)*normal(1) + normal(0)*normal(0));
-  }
-      
-  t2 = t1.cross(normal);
-      
-  for (int k=0; k<m_surface_tangents; k++) {
-    theta = k*M_PI/m_surface_tangents;
-    d.col(k)=cos(theta)*t1 + sin(theta)*t2;
-  }
-}
-
-int contactPhi(RigidBodyManipulator* r, SupportStateElement& supp, void *map_ptr, VectorXd &phi, double terrain_height)
-{
-  int nc = static_cast<int>(supp.contact_pts.size());
-  phi.resize(nc);
-
-  if (nc<1) return nc;
-
-  Vector3d contact_pos,pos,normal;
-
-  int i=0;
-  for (std::vector<Vector4d,aligned_allocator<Vector4d>>::iterator pt_iter=supp.contact_pts.begin(); pt_iter!=supp.contact_pts.end(); pt_iter++) {
-    r->forwardKin(supp.body_idx,*pt_iter,0,contact_pos);
-    collisionDetect(map_ptr,contact_pos,pos,&normal,terrain_height);
-    pos -= contact_pos;  // now -rel_pos in matlab version
-//    std::cout << "contact pos: " << contact_pos.transpose() << std::endl;
-    phi(i) = pos.norm();
-    if (pos.dot(normal)>0)
-      phi(i)=-phi(i);
-    i++;
-  }
-  return nc;
-}
-
-int contactConstraints(RigidBodyManipulator *r, int nc, std::vector<SupportStateElement,Eigen::aligned_allocator<SupportStateElement>>& supp, void *map_ptr, MatrixXd &n, MatrixXd &D, MatrixXd &Jp, MatrixXd &Jpdot,double terrain_height)
-{
-  int j, k=0, nq = r->num_positions;
-
-  n.resize(nc,nq);
-  D.resize(nq,nc*2*m_surface_tangents);
-  Jp.resize(3*nc,nq);
-  Jpdot.resize(3*nc,nq);
-  
-  Vector3d contact_pos,pos,normal;
-  MatrixXd J(3,nq);
-  Matrix<double,3,m_surface_tangents> d;
-  
-  for (std::vector<SupportStateElement,Eigen::aligned_allocator<SupportStateElement>>::iterator iter = supp.begin(); iter!=supp.end(); iter++) {
-    if (nc>0) {
-      for (std::vector<Vector4d,aligned_allocator<Vector4d>>::iterator pt_iter=iter->contact_pts.begin(); pt_iter!=iter->contact_pts.end(); pt_iter++) {
-        r->forwardKin(iter->body_idx,*pt_iter,0,contact_pos);
-        r->forwardJac(iter->body_idx,*pt_iter,0,J);
-
-        collisionDetect(map_ptr,contact_pos,pos,&normal,terrain_height);
-        surfaceTangents(normal,d);
-
-        n.row(k) = normal.transpose()*J;
-        for (j=0; j<m_surface_tangents; j++) {
-          D.col(2*k*m_surface_tangents+j) = J.transpose()*d.col(j);
-          D.col((2*k+1)*m_surface_tangents+j) = -D.col(2*k*m_surface_tangents+j);
-        }
-
-        // store away kin sols into Jp and Jpdot
-        // NOTE: I'm cheating and using a slightly different ordering of J and Jdot here
-        Jp.block(3*k,0,3,nq) = J;
-        r->forwardJacDot(iter->body_idx,*pt_iter,0,J);
-        Jpdot.block(3*k,0,3,nq) = J;
-        
-        k++;
-      }
-    }
-  }
-  
-  return k;
-}
-
-
-int contactConstraintsBV(RigidBodyManipulator *r, int nc, double mu, std::vector<SupportStateElement,Eigen::aligned_allocator<SupportStateElement>>& supp, void *map_ptr, MatrixXd &B, MatrixXd &JB, MatrixXd &Jp, VectorXd &Jpdotv, MatrixXd &normals, double terrain_height)
-{
-  int j, k=0, nq = r->num_positions;
-
-  B.resize(3,nc*2*m_surface_tangents);
-  JB.resize(nq,nc*2*m_surface_tangents);
-  Jp.resize(3*nc,nq);
-  Jpdotv.resize(3*nc);
-  normals.resize(3, nc);
-  
-  Vector3d contact_pos,pos,normal; 
-  MatrixXd J(3,nq);
-  Matrix<double,3,m_surface_tangents> d;
-  double norm = sqrt(1+mu*mu); // because normals and ds are orthogonal, the norm has a simple form
-  
-  for (std::vector<SupportStateElement,Eigen::aligned_allocator<SupportStateElement>>::iterator iter = supp.begin(); iter!=supp.end(); iter++) {
-    if (nc>0) {
-      for (std::vector<Vector4d,aligned_allocator<Vector4d>>::iterator pt_iter=iter->contact_pts.begin(); pt_iter!=iter->contact_pts.end(); pt_iter++) {
-        r->forwardKin(iter->body_idx,*pt_iter,0,contact_pos);
-        r->forwardJac(iter->body_idx,*pt_iter,0,J);
-
-        if (iter->use_support_surface) {
-          normal = iter->support_surface.head(3);
-        }
-        else {
-          collisionDetect(map_ptr,contact_pos,pos,&normal,terrain_height);
-        }
-        surfaceTangents(normal,d);
-        for (j=0; j<m_surface_tangents; j++) {
-          B.col(2*k*m_surface_tangents+j) = (normal + mu*d.col(j)) / norm; 
-          B.col((2*k+1)*m_surface_tangents+j) = (normal - mu*d.col(j)) / norm; 
-    
-          JB.col(2*k*m_surface_tangents+j) = J.transpose()*B.col(2*k*m_surface_tangents+j);
-          JB.col((2*k+1)*m_surface_tangents+j) = J.transpose()*B.col((2*k+1)*m_surface_tangents+j);
-        }
-
-        // store away kin sols into Jp and Jpdotv
-        // NOTE: I'm cheating and using a slightly different ordering of J and Jdot here
-        Jp.block(3*k,0,3,nq) = J;
-        Vector3d pt = (*pt_iter).head(3);
-        auto Jpdotv_grad = r->forwardJacDotTimesV(pt,iter->body_idx,0,0,0);
-        Jpdotv.block(3*k,0,3,1) = Jpdotv_grad.value();
-        normals.col(k) = normal;
-        
-        k++;
-      }
-    }
-  }
-  
-  return k;
-}
-
-MatrixXd individualSupportCOPs(RigidBodyManipulator* r, const std::vector<SupportStateElement,Eigen::aligned_allocator<SupportStateElement>>& active_supports,
-    const MatrixXd& normals, const MatrixXd& B, const VectorXd& beta)
-{
-  const int n_basis_vectors_per_contact = static_cast<int>(B.cols() / normals.cols());
-  const int n = static_cast<int>(active_supports.size());
-
-  int normals_start = 0;
-  int beta_start = 0;
-
-  MatrixXd individual_cops(3, n);
-  individual_cops.fill(std::numeric_limits<double>::quiet_NaN());
-
-  for (size_t j = 0; j < active_supports.size(); j++) {
-    auto active_support = active_supports[j];
-    auto contact_pts = active_support.contact_pts;
-
-    int ncj = static_cast<int>(contact_pts.size());
-    int active_support_length = n_basis_vectors_per_contact * ncj;
-    auto normalsj = normals.middleCols(normals_start, ncj);
-    Vector3d normal = normalsj.col(0);
-    bool normals_identical = (normalsj.colwise().operator-(normal)).squaredNorm() < 1e-15;
-
-    if (normals_identical) { // otherwise computing a COP doesn't make sense
-      const auto& Bj = B.middleCols(beta_start, active_support_length);
-      const auto& betaj = beta.segment(beta_start, active_support_length);
-
-      const auto& contact_positions = r->bodies[active_support.body_idx]->contact_pts;
-      Vector3d force = Vector3d::Zero();
-      Vector3d torque = Vector3d::Zero();
-
-      for (size_t k = 0; k < contact_pts.size(); k++) {
-      // for (auto k = contact_pts.begin(); k!= contact_pts.end(); k++) { 
-        const auto& Bblock = Bj.middleCols(k * n_basis_vectors_per_contact, n_basis_vectors_per_contact);
-        const auto& betablock = betaj.segment(k * n_basis_vectors_per_contact, n_basis_vectors_per_contact);
-        Vector3d point_force = Bblock * betablock;
-        force += point_force;
-        Vector3d contact_pt = contact_pts[k].head(3);
-        auto torquejk = contact_pt.cross(point_force);
-        torque += torquejk;
-      }
-
-      Vector3d point_on_contact_plane = contact_positions.col(0);
-      std::pair<Vector3d, double> cop_and_normal_torque = resolveCenterOfPressure(torque, force, normal, point_on_contact_plane);
-      Vector4d cop_body;
-      cop_body << cop_and_normal_torque.first, 1.0;
-      Vector3d cop_world;
-      r->forwardKin(active_support.body_idx, cop_body, 0, cop_world);
-      individual_cops.col(j) = cop_world;
-    }
-
-    normals_start += ncj;
-    beta_start += active_support_length;
-  }
-  return individual_cops;
-}
-
-std::vector<SupportStateElement,Eigen::aligned_allocator<SupportStateElement>> parseSupportData(const mxArray* supp_data) {
-  double *logic_map_double;
-  int nsupp = mxGetN(supp_data);
-  if (mxGetM(supp_data) != 1) {
-    mexErrMsgIdAndTxt("Drake:parseSupportData:BadInputs", "the support data should be a 1xN struct array");
-  }
-  int i, j;
-  MatrixXd contact_pts;
-  Vector4d contact_pt = Vector4d::Zero();
-  contact_pt(3) = 1.0;
-  int num_pts;
-  std::vector<SupportStateElement,Eigen::aligned_allocator<SupportStateElement>> supports;
-  const mxArray* pm;
-
-  for (i = 0; i < nsupp; i++) {
-    SupportStateElement se;
-
-    se.body_idx = ((int) mxGetScalar(mxGetField(supp_data, i, "body_id"))) - 1;
-
-    num_pts = mxGetN(mxGetField(supp_data, i, "contact_pts"));
-    pm = mxGetField(supp_data, i, "support_logic_map");
-    if (mxIsDouble(pm)) {
-      logic_map_double = mxGetPrSafe(pm);
-      assert(mxGetM(pm)==4);
-      for (j = 0; j < 4; j++) {
-        se.support_logic_map[j] = logic_map_double[j] != 0;
-      }
-    } else {
-      mexErrMsgTxt("Please convert support_logic_map to double");
-    }
-    pm = mxGetField(supp_data, i, "contact_pts");
-    contact_pts.resize(mxGetM(pm), mxGetN(pm));
-    memcpy(contact_pts.data(), mxGetPrSafe(pm), sizeof(double)*mxGetNumberOfElements(pm));
-
-    for (j = 0; j < num_pts; j++) {
-      contact_pt.head(3) = contact_pts.col(j);
-      se.contact_pts.push_back(contact_pt);
-    }
-    supports.push_back(se);
-  }
-  return supports;
-}
-
-bool isSupportElementActive(SupportStateElement* se, bool contact_force_detected, bool kinematic_contact_detected) {
-  bool is_active;
-//  std::cout << "checking element with body: " << se->body_idx << " force: " << contact_force_detected << " kin: " << kinematic_contact_detected << std::endl;
-  // Implement the logic described in QPInputConstantHeight.m
-  if (!contact_force_detected && !kinematic_contact_detected) {
-    is_active = se->support_logic_map[0]; 
-  } else if (!contact_force_detected && kinematic_contact_detected) {
-    is_active = se->support_logic_map[1];
-  } else if (contact_force_detected && !kinematic_contact_detected) {
-    is_active = se->support_logic_map[2];
-  } else  { // (contact_force_detected && kinematic_contact_detected)
-    is_active = se->support_logic_map[3];
-  }
-  return is_active;
-}
-
-Matrix<bool, Dynamic, 1> getActiveSupportMask(RigidBodyManipulator* r, void* map_ptr, VectorXd q, VectorXd qd, std::vector<SupportStateElement,Eigen::aligned_allocator<SupportStateElement>> &available_supports, const Ref<const Matrix<bool, Dynamic, 1>> &contact_force_detected, double contact_threshold, double terrain_height) {
-  r->doKinematics(q, false, qd);
-
-  int nsupp = available_supports.size();
-  Matrix<bool, Dynamic, 1> active_supp_mask = Matrix<bool, Dynamic, 1>::Zero(nsupp);
-  VectorXd phi;
-  SupportStateElement se;
-  bool needs_kin_check;
-  bool kin_contact;
-  bool force_contact;
-
-  for (int i = 0; i < nsupp; i++) {
-    // mexPrintf("evaluating support: %d\n", i);
-    se = available_supports[i];
-
-    force_contact = (contact_force_detected(se.body_idx) != 0);
-    // Determine if the body needs to be checked for kinematic contact. We only
-    // need to check for kin contact if the logic map indicates that the
-    // presence or absence of such contact would  affect the decision about
-    // whether to use that body as a support.
-    needs_kin_check = (((se.support_logic_map[1] != se.support_logic_map[0]) && (contact_force_detected(se.body_idx) == 0)) ||
-                       ((se.support_logic_map[3] != se.support_logic_map[2]) && (contact_force_detected(se.body_idx) == 1)));
-
-
-    if (needs_kin_check) {
-      if (contact_threshold == -1) {
-        kin_contact = true;
-      } else {
-        contactPhi(r,se,map_ptr,phi,terrain_height);
-        kin_contact = (phi.minCoeff()<=contact_threshold);
-      }
-    } else {
-      kin_contact = false; // we've determined already that kin contact doesn't matter for this support element
-    }
-
-    active_supp_mask(i) = isSupportElementActive(&se, force_contact, kin_contact);
-    // mexPrintf("needs check: %d force contact: %d kin_contact: %d is_active: %d\n", needs_kin_check, force_contact, kin_contact, active_supp_mask(i));
-  }
-  return active_supp_mask;
-}
-
-std::vector<SupportStateElement,Eigen::aligned_allocator<SupportStateElement>> getActiveSupports(RigidBodyManipulator* r, void* map_ptr, VectorXd q, VectorXd qd, std::vector<SupportStateElement,Eigen::aligned_allocator<SupportStateElement>> &available_supports, const Ref<const Matrix<bool, Dynamic, 1>> &contact_force_detected, double contact_threshold, double terrain_height) {
-
-  Matrix<bool, Dynamic, 1> active_supp_mask = getActiveSupportMask(r, map_ptr, q, qd, available_supports, contact_force_detected, contact_threshold, terrain_height);
-
-  std::vector<SupportStateElement,Eigen::aligned_allocator<SupportStateElement>> active_supports;
-
-  for (size_t i=0; i < available_supports.size(); i++) {
-    if (active_supp_mask(i)) {
-      active_supports.push_back(available_supports[i]);
-    }
-  }
-  return active_supports;
-}
-
-Vector6d bodySpatialMotionPD(RigidBodyManipulator *r, DrakeRobotState &robot_state, const int body_index, const Isometry3d &body_pose_des, const Ref<const Vector6d> &body_v_des, const Ref<const Vector6d> &body_vdot_des, const Ref<const Vector6d> &Kp, const Ref<const Vector6d> &Kd, const Isometry3d &T_task_to_world)
-{
-  // @param body_pose_des  desired pose in the task frame, this is the homogeneous transformation from desired body frame to task frame 
-  // @param body_v_des    desired [xyzdot;angular_velocity] in task frame
-  // @param body_vdot_des    desired [xyzddot;angular_acceleration] in task frame
-  // @param Kp     The gain in task frame
-  // @param Kd     The gain in task frame 
-  // @param T_task_to_world  The homogeneous transform from task to world
-  // @retval twist_dot, [angular_acceleration, xyz_acceleration] in body frame
-
-  if(!r->getUseNewKinsol())
-  {
-    throw std::runtime_error("bodySpatialMotionPD requires new kinsol format");
-  }
-  Isometry3d T_world_to_task = T_task_to_world.inverse();
-  r->doKinematicsNew(robot_state.q,robot_state.qd,false);
-
-  Vector3d origin = Vector3d::Zero();
-  auto body_pose = r->forwardKinNew(origin,body_index,0,2,0);
-  Vector3d body_xyz = body_pose.value().head<3>();
-  Vector3d body_xyz_task = T_world_to_task * body_xyz.colwise().homogeneous();
-  Vector4d body_quat = body_pose.value().tail<4>();
-  std::vector<int> v_indices;
-  auto J_geometric = r->geometricJacobian<double>(0,body_index,body_index,0,true,&v_indices);
-  VectorXd v_compact(v_indices.size());
-<<<<<<< HEAD
-  for(int i = 0;i<v_indices.size();i++)
-=======
-  for(size_t i = 0;i<v_indices.size();i++)
->>>>>>> aede0304
-  {
-    v_compact(i) = robot_state.qd(v_indices[i]);
-  }
-  Vector6d body_twist = J_geometric.value() * v_compact;
-  Matrix3d R_body_to_world = quat2rotmat(body_quat);
-  Matrix3d R_world_to_body = R_body_to_world.transpose();
-  Matrix3d R_body_to_task = T_world_to_task.linear() * R_body_to_world;
-  Vector3d body_angular_vel = R_body_to_world * body_twist.head<3>();// body_angular velocity in world frame
-  Vector3d body_xyzdot = R_body_to_world * body_twist.tail<3>();// body_xyzdot in world frame
-  Vector3d body_angular_vel_task = T_world_to_task.linear() * body_angular_vel;
-  Vector3d body_xyzdot_task = T_world_to_task.linear() * body_xyzdot;
-
-  Vector3d body_xyz_des = body_pose_des.translation();
-  Vector3d body_angular_vel_des = body_v_des.tail<3>();
-  Vector3d body_angular_vel_dot_des = body_vdot_des.tail<3>();
-
-  Vector3d xyz_err_task = body_xyz_des-body_xyz_task;
-
-  Matrix3d R_des = body_pose_des.linear();
-  Matrix3d R_err_task = R_des * R_body_to_task.transpose();
-  Vector4d angleAxis_err_task = rotmat2axis(R_err_task); 
-  Vector3d angular_err_task = angleAxis_err_task.head<3>() * angleAxis_err_task(3);
-
-  Vector3d xyzdot_err_task = body_v_des.head<3>() - body_xyzdot_task;
-  Vector3d angular_vel_err_task = body_angular_vel_des - body_angular_vel_task;
-
-  Vector3d Kp_xyz = Kp.head<3>();
-  Vector3d Kd_xyz = Kd.head<3>();
-  Vector3d Kp_angular = Kp.tail<3>();
-  Vector3d Kd_angular = Kd.tail<3>();
-  Vector3d body_xyzddot_task = (Kp_xyz.array() * xyz_err_task.array()).matrix() + (Kd_xyz.array() * xyzdot_err_task.array()).matrix() + body_vdot_des.head<3>();
-  Vector3d body_angular_vel_dot_task = (Kp_angular.array() * angular_err_task.array()).matrix() + (Kd_angular.array() * angular_vel_err_task.array()).matrix() + body_angular_vel_dot_des;
-  
-  Vector6d twist_dot = Vector6d::Zero();
-  Vector3d body_xyzddot = T_task_to_world.linear() * body_xyzddot_task;
-  Vector3d body_angular_vel_dot = T_task_to_world.linear() * body_angular_vel_dot_task;
-  twist_dot.head<3>() = R_world_to_body * body_angular_vel_dot;
-  twist_dot.tail<3>() = R_world_to_body * body_xyzddot - body_twist.head<3>().cross(body_twist.tail<3>());
-  return twist_dot;
-}
-
-<<<<<<< HEAD
-void evaluateXYZExpmapCubicSpline(double t, const PiecewisePolynomial<double> &spline, Isometry3d &body_pose_des, Vector6d &xyzdot_angular_vel, Vector6d &xyzddot_angular_accel) {
-  Vector6d xyzexp = spline.value(t);
-  Vector6d xyzexpdot = spline.derivative().value(t);
-  Vector6d xyzexpddot = spline.derivative().derivative().value(t);
-  xyzdot_angular_vel.head<3>() = xyzexpdot.head<3>();
-  xyzddot_angular_accel.head<3>() = xyzexpddot.head<3>();
-  Vector3d expmap = xyzexp.tail<3>();
-  auto quat_grad = expmap2quat(expmap,2);
-  Vector4d quat = quat_grad.value();
-  body_pose_des.linear() = quat2rotmat(quat);
-  body_pose_des.translation() = xyzexp.head<3>();
-  Vector4d quat_dot = quat_grad.gradient().value() * xyzexpdot.tail<3>();
-  quat_grad.gradient().gradient().value().resize(12,3);
-  Matrix<double,12,3> dE = quat_grad.gradient().gradient().value();
-  Vector3d expdot = xyzexpdot.tail<3>();
-  Matrix<double,4,3> Edot = matGradMult(dE,expdot);
-  Vector4d quat_ddot = quat_grad.gradient().value()*xyzexpddot.tail<3>() + Edot*expdot;
-  Matrix<double,3,4> M;
-  Matrix<double,12,4> dM;
-  quatdot2angularvelMatrix(quat,M,&dM);
-  xyzdot_angular_vel.tail<3>() = M*quat_dot;
-  xyzddot_angular_accel.tail<3>() = M*quat_ddot + matGradMult(dM,quat_dot)*quat_dot;
-=======
-void evaluateCubicSplineSegment(double t, const Ref<const Matrix<double, 6, 4>> &coefs, Vector6d &y, Vector6d &ydot, Vector6d &yddot) {
-  // evaluate a cubic spline with coefficients coef and starting time 0 at time t
-  y = coefs.col(0) * pow(t, 3) + coefs.col(1) * pow(t, 2) + coefs.col(2) * t + coefs.col(3);
-  ydot = 3*coefs.col(0) * pow(t,2) + 2*coefs.col(1)*t + coefs.col(2);
-  yddot = 6*coefs.col(0)*t + 2*coefs.col(1);
->>>>>>> aede0304
-}
-
-void evaluateXYZExpmapCubicSplineSegment(double t, const Matrix<double,6,4> &coefs, Isometry3d &body_pose_des, Vector6d &xyzdot_angular_vel, Vector6d &xyzddot_angular_accel)
-{
-  double t2 = t*t;
-  double t3 = pow(t,3);
-  Vector6d xyzexp = coefs.col(0)*t3 + coefs.col(1)*t2 + coefs.col(2)*t + coefs.col(3);
-  Vector6d xyzexpdot = coefs.col(0)*3.0*t2 + coefs.col(1)*2.0*t + coefs.col(2);
-  Vector6d xyzexpddot = coefs.col(0)*6.0*t + coefs.col(1)*2.0;
-  xyzdot_angular_vel.head<3>() = xyzexpdot.head<3>();
-  xyzddot_angular_accel.head<3>() = xyzexpddot.head<3>();
-  Vector3d expmap = xyzexp.tail<3>();
-  auto quat_grad = expmap2quat(expmap,2);
-  Vector4d quat = quat_grad.value();
-  body_pose_des.linear() = quat2rotmat(quat);
-  body_pose_des.translation() = xyzexp.head<3>();
-  Vector4d quat_dot = quat_grad.gradient().value() * xyzexpdot.tail<3>();
-  quat_grad.gradient().gradient().value().resize(12,3);
-  Matrix<double,12,3> dE = quat_grad.gradient().gradient().value();
-  Vector3d expdot = xyzexpdot.tail<3>();
-  Matrix<double,4,3> Edot = matGradMult(dE,expdot);
-  Vector4d quat_ddot = quat_grad.gradient().value()*xyzexpddot.tail<3>() + Edot*expdot;
-  Matrix<double,3,4> M;
-  Matrix<double,12,4> dM;
-  quatdot2angularvelMatrix(quat,M,&dM);
-  xyzdot_angular_vel.tail<3>() = M*quat_dot;
-  xyzddot_angular_accel.tail<3>() = M*quat_ddot + matGradMult(dM,quat_dot)*quat_dot;
-}
-
-// convert Matlab cell array of strings into a C++ vector of strings
-std::vector<std::string> get_strings(const mxArray *rhs) {
-  int num = mxGetNumberOfElements(rhs);
-  std::vector<std::string> strings(num);
-  for (int i=0; i<num; i++) {
-    // const mxArray *ptr = mxGetCell(rhs,i);
-    strings[i] = std::string(mxArrayToString(mxGetCell(rhs, i)));
-    // int buflen = mxGetN(ptr)*sizeof(mxChar)+1;
-    // char* str = (char*)mxMalloc(buflen);
-    // mxGetString(ptr, str, buflen);
-    // strings[i] = string(str);
-    // mxFree(str);
-  }
-  return strings;
-}
-
-void getRobotJointIndexMap(JointNames *joint_names, RobotJointIndexMap *joint_map) {
-  if (joint_names->drake.size() != joint_names->robot.size()) {
-    mexErrMsgTxt("Cannot create joint name map: joint_names->drake and joint_names->robot must have the same length");
-  }
-  int njoints = joint_names->drake.size();
-  joint_map->drake_to_robot.resize(njoints);
-  joint_map->robot_to_drake.resize(njoints);
-
-  bool has_match;
-  for (int i=0; i < njoints; i++) {
-    has_match = false;
-    for (int j=0; j < njoints; j++) {
-      if (joint_names->drake[i].compare(joint_names->robot[j]) == 0) {
-        has_match = true;
-        joint_map->drake_to_robot[i] = j;
-        joint_map->robot_to_drake[j] = i;
-      }
-    }
-    if (!has_match) {
-      std::cout << "Could not match joint: " << joint_names->drake[i] << std::endl;
-      mexErrMsgTxt("Could not find a match for drake joint name");
-    }
-  }
-  return;
-}
-
-template drakeControlUtilEXPORT void getRows(std::set<int> &, const MatrixBase< MatrixXd > &, MatrixBase< MatrixXd > &);
-template drakeControlUtilEXPORT void getCols(std::set<int> &, const MatrixBase< MatrixXd > &, MatrixBase< MatrixXd > &);
-template drakeControlUtilEXPORT void angleDiff(const MatrixBase<MatrixXd> &, const MatrixBase<MatrixXd> &, MatrixBase<MatrixXd> &);
-template drakeControlUtilEXPORT void angleDiff(const MatrixBase<Vector3d> &, const MatrixBase<Vector3d> &, MatrixBase<Vector3d> &);
-template drakeControlUtilEXPORT mxArray* eigenToMatlab(const MatrixXd &);
-template drakeControlUtilEXPORT mxArray* eigenToMatlab(const VectorXd &);
-template drakeControlUtilEXPORT mxArray* eigenToMatlab(const Vector6d &);
-template drakeControlUtilEXPORT mxArray* eigenToMatlab(const Vector3d &);
+#include "controlUtil.h"
+#include "drakeUtil.h"
+#include "mex.h"
+
+#ifdef USE_MAPS
+#include "terrain-map/TerrainMap.hpp"
+#endif
+
+template <typename DerivedA, typename DerivedB>
+void getRows(std::set<int> &rows, MatrixBase<DerivedA> const &M, MatrixBase<DerivedB> &Msub)
+{
+  if (rows.size()==M.rows()) {
+    Msub = M; 
+    return;
+  }
+  
+  int i=0;
+  for (std::set<int>::iterator iter=rows.begin(); iter!=rows.end(); iter++)
+    Msub.row(i++) = M.row(*iter);
+}
+
+template <typename DerivedA, typename DerivedB>
+void getCols(std::set<int> &cols, MatrixBase<DerivedA> const &M, MatrixBase<DerivedB> &Msub)
+{
+  if (cols.size()==M.cols()) {
+    Msub = M;
+    return;
+  }
+  int i=0;
+  for (std::set<int>::iterator iter=cols.begin(); iter!=cols.end(); iter++)
+    Msub.col(i++) = M.col(*iter);
+}
+
+template <typename DerivedPhi1, typename DerivedPhi2, typename DerivedD>
+void angleDiff(MatrixBase<DerivedPhi1> const &phi1, MatrixBase<DerivedPhi2> const &phi2, MatrixBase<DerivedD> &d) {
+  d = phi2 - phi1;
+  
+  for (int i = 0; i < phi1.rows(); i++) {
+    for (int j = 0; j < phi1.cols(); j++) {
+      if (d(i,j) < -M_PI) {
+        d(i,j) = fmod(d(i,j) + M_PI, 2*M_PI) + M_PI;
+      } else {
+        d(i,j) = fmod(d(i,j) + M_PI, 2*M_PI) - M_PI;
+      }
+    }
+  }
+}
+
+mxArray* myGetProperty(const mxArray* pobj, const char* propname)
+{
+  mxArray* pm = mxGetProperty(pobj,0,propname);
+  if (!pm) mexErrMsgIdAndTxt("DRC:ControlUtil:BadInput","ControlUtil is trying to load object property '%s', but failed.", propname);
+  return pm;
+}
+
+mxArray* myGetField(const mxArray* pobj, const int idx, const char* propname)
+{
+  mxArray* pm = mxGetField(pobj,idx,propname);
+  if (!pm) mexErrMsgIdAndTxt("DRC:ControlUtil:BadInput","ControlUtil is trying to load object field '%s', but failed.", propname);
+  return pm;
+}
+
+mxArray* myGetField(const mxArray* pobj, const char* propname)
+{
+  mxArray* pm = myGetField(pobj, 0, propname);
+  return pm;
+}
+
+bool inSupport(std::vector<SupportStateElement,Eigen::aligned_allocator<SupportStateElement>> &supports, int body_idx) {
+  // HANDLE IF BODY_IDX IS A FRAME ID?
+  for (size_t i=0; i<supports.size(); i++) {
+    if (supports[i].body_idx == body_idx)
+      return true;
+  }
+  return false;
+}
+
+void collisionDetect(void* map_ptr, Vector3d const &contact_pos, Vector3d &pos, Vector3d *normal, double terrain_height)
+{
+  if (map_ptr) {
+#ifdef USE_MAPS    
+    Vector3d oNormal;
+    double height;
+    auto state = static_cast<terrainmap::TerrainMap*>(map_ptr);
+    if (state != NULL) {
+      state->getHeightAndNormal(contact_pos(0), contact_pos(1), height, oNormal);
+      pos << contact_pos.topRows(2), height;
+      if (normal) {
+        *normal = oNormal.cast<double>();
+        return;
+      }
+    }
+#else
+    throw std::runtime_error("map_ptr is not NULL, but controlUtil was built without USE_MAPS support");
+#endif      
+  } else {
+//    mexPrintf("Warning: using 0,0,1 as normal\n");
+    pos << contact_pos.topRows(2), terrain_height;
+    if (normal) *normal << 0,0,1;
+  }
+}
+
+void surfaceTangents(const Vector3d & normal, Matrix<double,3,m_surface_tangents> & d)
+{
+  Vector3d t1,t2;
+  double theta;
+  
+  if (1 - normal(2) < EPSILON) { // handle the unit-normal case (since it's unit length, just check z)
+    t1 << 1,0,0;
+  } else if(1 + normal(2) < EPSILON) {
+    t1 << -1,0,0;  //same for the reflected case
+  } else {// now the general case
+  t1 << normal(1), -normal(0) , 0;
+    t1 /= sqrt(normal(1)*normal(1) + normal(0)*normal(0));
+  }
+      
+  t2 = t1.cross(normal);
+      
+  for (int k=0; k<m_surface_tangents; k++) {
+    theta = k*M_PI/m_surface_tangents;
+    d.col(k)=cos(theta)*t1 + sin(theta)*t2;
+  }
+}
+
+int contactPhi(RigidBodyManipulator* r, SupportStateElement& supp, void *map_ptr, VectorXd &phi, double terrain_height)
+{
+  int nc = static_cast<int>(supp.contact_pts.size());
+  phi.resize(nc);
+
+  if (nc<1) return nc;
+
+  Vector3d contact_pos,pos,normal;
+
+  int i=0;
+  for (std::vector<Vector4d,aligned_allocator<Vector4d>>::iterator pt_iter=supp.contact_pts.begin(); pt_iter!=supp.contact_pts.end(); pt_iter++) {
+    r->forwardKin(supp.body_idx,*pt_iter,0,contact_pos);
+    collisionDetect(map_ptr,contact_pos,pos,&normal,terrain_height);
+    pos -= contact_pos;  // now -rel_pos in matlab version
+//    std::cout << "contact pos: " << contact_pos.transpose() << std::endl;
+    phi(i) = pos.norm();
+    if (pos.dot(normal)>0)
+      phi(i)=-phi(i);
+    i++;
+  }
+  return nc;
+}
+
+int contactConstraints(RigidBodyManipulator *r, int nc, std::vector<SupportStateElement,Eigen::aligned_allocator<SupportStateElement>>& supp, void *map_ptr, MatrixXd &n, MatrixXd &D, MatrixXd &Jp, MatrixXd &Jpdot,double terrain_height)
+{
+  int j, k=0, nq = r->num_positions;
+
+  n.resize(nc,nq);
+  D.resize(nq,nc*2*m_surface_tangents);
+  Jp.resize(3*nc,nq);
+  Jpdot.resize(3*nc,nq);
+  
+  Vector3d contact_pos,pos,normal;
+  MatrixXd J(3,nq);
+  Matrix<double,3,m_surface_tangents> d;
+  
+  for (std::vector<SupportStateElement,Eigen::aligned_allocator<SupportStateElement>>::iterator iter = supp.begin(); iter!=supp.end(); iter++) {
+    if (nc>0) {
+      for (std::vector<Vector4d,aligned_allocator<Vector4d>>::iterator pt_iter=iter->contact_pts.begin(); pt_iter!=iter->contact_pts.end(); pt_iter++) {
+        r->forwardKin(iter->body_idx,*pt_iter,0,contact_pos);
+        r->forwardJac(iter->body_idx,*pt_iter,0,J);
+
+        collisionDetect(map_ptr,contact_pos,pos,&normal,terrain_height);
+        surfaceTangents(normal,d);
+
+        n.row(k) = normal.transpose()*J;
+        for (j=0; j<m_surface_tangents; j++) {
+          D.col(2*k*m_surface_tangents+j) = J.transpose()*d.col(j);
+          D.col((2*k+1)*m_surface_tangents+j) = -D.col(2*k*m_surface_tangents+j);
+        }
+
+        // store away kin sols into Jp and Jpdot
+        // NOTE: I'm cheating and using a slightly different ordering of J and Jdot here
+        Jp.block(3*k,0,3,nq) = J;
+        r->forwardJacDot(iter->body_idx,*pt_iter,0,J);
+        Jpdot.block(3*k,0,3,nq) = J;
+        
+        k++;
+      }
+    }
+  }
+  
+  return k;
+}
+
+
+int contactConstraintsBV(RigidBodyManipulator *r, int nc, double mu, std::vector<SupportStateElement,Eigen::aligned_allocator<SupportStateElement>>& supp, void *map_ptr, MatrixXd &B, MatrixXd &JB, MatrixXd &Jp, VectorXd &Jpdotv, MatrixXd &normals, double terrain_height)
+{
+  int j, k=0, nq = r->num_positions;
+
+  B.resize(3,nc*2*m_surface_tangents);
+  JB.resize(nq,nc*2*m_surface_tangents);
+  Jp.resize(3*nc,nq);
+  Jpdotv.resize(3*nc);
+  normals.resize(3, nc);
+  
+  Vector3d contact_pos,pos,normal; 
+  MatrixXd J(3,nq);
+  Matrix<double,3,m_surface_tangents> d;
+  double norm = sqrt(1+mu*mu); // because normals and ds are orthogonal, the norm has a simple form
+  
+  for (std::vector<SupportStateElement,Eigen::aligned_allocator<SupportStateElement>>::iterator iter = supp.begin(); iter!=supp.end(); iter++) {
+    if (nc>0) {
+      for (std::vector<Vector4d,aligned_allocator<Vector4d>>::iterator pt_iter=iter->contact_pts.begin(); pt_iter!=iter->contact_pts.end(); pt_iter++) {
+        r->forwardKin(iter->body_idx,*pt_iter,0,contact_pos);
+        r->forwardJac(iter->body_idx,*pt_iter,0,J);
+
+        if (iter->use_support_surface) {
+          normal = iter->support_surface.head(3);
+        }
+        else {
+          collisionDetect(map_ptr,contact_pos,pos,&normal,terrain_height);
+        }
+        surfaceTangents(normal,d);
+        for (j=0; j<m_surface_tangents; j++) {
+          B.col(2*k*m_surface_tangents+j) = (normal + mu*d.col(j)) / norm; 
+          B.col((2*k+1)*m_surface_tangents+j) = (normal - mu*d.col(j)) / norm; 
+    
+          JB.col(2*k*m_surface_tangents+j) = J.transpose()*B.col(2*k*m_surface_tangents+j);
+          JB.col((2*k+1)*m_surface_tangents+j) = J.transpose()*B.col((2*k+1)*m_surface_tangents+j);
+        }
+
+        // store away kin sols into Jp and Jpdotv
+        // NOTE: I'm cheating and using a slightly different ordering of J and Jdot here
+        Jp.block(3*k,0,3,nq) = J;
+        Vector3d pt = (*pt_iter).head(3);
+        auto Jpdotv_grad = r->forwardJacDotTimesV(pt,iter->body_idx,0,0,0);
+        Jpdotv.block(3*k,0,3,1) = Jpdotv_grad.value();
+        normals.col(k) = normal;
+        
+        k++;
+      }
+    }
+  }
+  
+  return k;
+}
+
+MatrixXd individualSupportCOPs(RigidBodyManipulator* r, const std::vector<SupportStateElement,Eigen::aligned_allocator<SupportStateElement>>& active_supports,
+    const MatrixXd& normals, const MatrixXd& B, const VectorXd& beta)
+{
+  const int n_basis_vectors_per_contact = static_cast<int>(B.cols() / normals.cols());
+  const int n = static_cast<int>(active_supports.size());
+
+  int normals_start = 0;
+  int beta_start = 0;
+
+  MatrixXd individual_cops(3, n);
+  individual_cops.fill(std::numeric_limits<double>::quiet_NaN());
+
+  for (size_t j = 0; j < active_supports.size(); j++) {
+    auto active_support = active_supports[j];
+    auto contact_pts = active_support.contact_pts;
+
+    int ncj = static_cast<int>(contact_pts.size());
+    int active_support_length = n_basis_vectors_per_contact * ncj;
+    auto normalsj = normals.middleCols(normals_start, ncj);
+    Vector3d normal = normalsj.col(0);
+    bool normals_identical = (normalsj.colwise().operator-(normal)).squaredNorm() < 1e-15;
+
+    if (normals_identical) { // otherwise computing a COP doesn't make sense
+      const auto& Bj = B.middleCols(beta_start, active_support_length);
+      const auto& betaj = beta.segment(beta_start, active_support_length);
+
+      const auto& contact_positions = r->bodies[active_support.body_idx]->contact_pts;
+      Vector3d force = Vector3d::Zero();
+      Vector3d torque = Vector3d::Zero();
+
+      for (size_t k = 0; k < contact_pts.size(); k++) {
+      // for (auto k = contact_pts.begin(); k!= contact_pts.end(); k++) { 
+        const auto& Bblock = Bj.middleCols(k * n_basis_vectors_per_contact, n_basis_vectors_per_contact);
+        const auto& betablock = betaj.segment(k * n_basis_vectors_per_contact, n_basis_vectors_per_contact);
+        Vector3d point_force = Bblock * betablock;
+        force += point_force;
+        Vector3d contact_pt = contact_pts[k].head(3);
+        auto torquejk = contact_pt.cross(point_force);
+        torque += torquejk;
+      }
+
+      Vector3d point_on_contact_plane = contact_positions.col(0);
+      std::pair<Vector3d, double> cop_and_normal_torque = resolveCenterOfPressure(torque, force, normal, point_on_contact_plane);
+      Vector4d cop_body;
+      cop_body << cop_and_normal_torque.first, 1.0;
+      Vector3d cop_world;
+      r->forwardKin(active_support.body_idx, cop_body, 0, cop_world);
+      individual_cops.col(j) = cop_world;
+    }
+
+    normals_start += ncj;
+    beta_start += active_support_length;
+  }
+  return individual_cops;
+}
+
+std::vector<SupportStateElement,Eigen::aligned_allocator<SupportStateElement>> parseSupportData(const mxArray* supp_data) {
+  double *logic_map_double;
+  int nsupp = mxGetN(supp_data);
+  if (mxGetM(supp_data) != 1) {
+    mexErrMsgIdAndTxt("Drake:parseSupportData:BadInputs", "the support data should be a 1xN struct array");
+  }
+  int i, j;
+  MatrixXd contact_pts;
+  Vector4d contact_pt = Vector4d::Zero();
+  contact_pt(3) = 1.0;
+  int num_pts;
+  std::vector<SupportStateElement,Eigen::aligned_allocator<SupportStateElement>> supports;
+  const mxArray* pm;
+
+  for (i = 0; i < nsupp; i++) {
+    SupportStateElement se;
+
+    se.body_idx = ((int) mxGetScalar(mxGetField(supp_data, i, "body_id"))) - 1;
+
+    num_pts = mxGetN(mxGetField(supp_data, i, "contact_pts"));
+    pm = mxGetField(supp_data, i, "support_logic_map");
+    if (mxIsDouble(pm)) {
+      logic_map_double = mxGetPrSafe(pm);
+      assert(mxGetM(pm)==4);
+      for (j = 0; j < 4; j++) {
+        se.support_logic_map[j] = logic_map_double[j] != 0;
+      }
+    } else {
+      mexErrMsgTxt("Please convert support_logic_map to double");
+    }
+    pm = mxGetField(supp_data, i, "contact_pts");
+    contact_pts.resize(mxGetM(pm), mxGetN(pm));
+    memcpy(contact_pts.data(), mxGetPrSafe(pm), sizeof(double)*mxGetNumberOfElements(pm));
+
+    for (j = 0; j < num_pts; j++) {
+      contact_pt.head(3) = contact_pts.col(j);
+      se.contact_pts.push_back(contact_pt);
+    }
+    supports.push_back(se);
+  }
+  return supports;
+}
+
+bool isSupportElementActive(SupportStateElement* se, bool contact_force_detected, bool kinematic_contact_detected) {
+  bool is_active;
+//  std::cout << "checking element with body: " << se->body_idx << " force: " << contact_force_detected << " kin: " << kinematic_contact_detected << std::endl;
+  // Implement the logic described in QPInputConstantHeight.m
+  if (!contact_force_detected && !kinematic_contact_detected) {
+    is_active = se->support_logic_map[0]; 
+  } else if (!contact_force_detected && kinematic_contact_detected) {
+    is_active = se->support_logic_map[1];
+  } else if (contact_force_detected && !kinematic_contact_detected) {
+    is_active = se->support_logic_map[2];
+  } else  { // (contact_force_detected && kinematic_contact_detected)
+    is_active = se->support_logic_map[3];
+  }
+  return is_active;
+}
+
+Matrix<bool, Dynamic, 1> getActiveSupportMask(RigidBodyManipulator* r, void* map_ptr, VectorXd q, VectorXd qd, std::vector<SupportStateElement,Eigen::aligned_allocator<SupportStateElement>> &available_supports, const Ref<const Matrix<bool, Dynamic, 1>> &contact_force_detected, double contact_threshold, double terrain_height) {
+  r->doKinematics(q, false, qd);
+
+  int nsupp = available_supports.size();
+  Matrix<bool, Dynamic, 1> active_supp_mask = Matrix<bool, Dynamic, 1>::Zero(nsupp);
+  VectorXd phi;
+  SupportStateElement se;
+  bool needs_kin_check;
+  bool kin_contact;
+  bool force_contact;
+
+  for (int i = 0; i < nsupp; i++) {
+    // mexPrintf("evaluating support: %d\n", i);
+    se = available_supports[i];
+
+    force_contact = (contact_force_detected(se.body_idx) != 0);
+    // Determine if the body needs to be checked for kinematic contact. We only
+    // need to check for kin contact if the logic map indicates that the
+    // presence or absence of such contact would  affect the decision about
+    // whether to use that body as a support.
+    needs_kin_check = (((se.support_logic_map[1] != se.support_logic_map[0]) && (contact_force_detected(se.body_idx) == 0)) ||
+                       ((se.support_logic_map[3] != se.support_logic_map[2]) && (contact_force_detected(se.body_idx) == 1)));
+
+
+    if (needs_kin_check) {
+      if (contact_threshold == -1) {
+        kin_contact = true;
+      } else {
+        contactPhi(r,se,map_ptr,phi,terrain_height);
+        kin_contact = (phi.minCoeff()<=contact_threshold);
+      }
+    } else {
+      kin_contact = false; // we've determined already that kin contact doesn't matter for this support element
+    }
+
+    active_supp_mask(i) = isSupportElementActive(&se, force_contact, kin_contact);
+    // mexPrintf("needs check: %d force contact: %d kin_contact: %d is_active: %d\n", needs_kin_check, force_contact, kin_contact, active_supp_mask(i));
+  }
+  return active_supp_mask;
+}
+
+std::vector<SupportStateElement,Eigen::aligned_allocator<SupportStateElement>> getActiveSupports(RigidBodyManipulator* r, void* map_ptr, VectorXd q, VectorXd qd, std::vector<SupportStateElement,Eigen::aligned_allocator<SupportStateElement>> &available_supports, const Ref<const Matrix<bool, Dynamic, 1>> &contact_force_detected, double contact_threshold, double terrain_height) {
+
+  Matrix<bool, Dynamic, 1> active_supp_mask = getActiveSupportMask(r, map_ptr, q, qd, available_supports, contact_force_detected, contact_threshold, terrain_height);
+
+  std::vector<SupportStateElement,Eigen::aligned_allocator<SupportStateElement>> active_supports;
+
+  for (size_t i=0; i < available_supports.size(); i++) {
+    if (active_supp_mask(i)) {
+      active_supports.push_back(available_supports[i]);
+    }
+  }
+  return active_supports;
+}
+
+Vector6d bodySpatialMotionPD(RigidBodyManipulator *r, DrakeRobotState &robot_state, const int body_index, const Isometry3d &body_pose_des, const Ref<const Vector6d> &body_v_des, const Ref<const Vector6d> &body_vdot_des, const Ref<const Vector6d> &Kp, const Ref<const Vector6d> &Kd, const Isometry3d &T_task_to_world)
+{
+  // @param body_pose_des  desired pose in the task frame, this is the homogeneous transformation from desired body frame to task frame 
+  // @param body_v_des    desired [xyzdot;angular_velocity] in task frame
+  // @param body_vdot_des    desired [xyzddot;angular_acceleration] in task frame
+  // @param Kp     The gain in task frame
+  // @param Kd     The gain in task frame 
+  // @param T_task_to_world  The homogeneous transform from task to world
+  // @retval twist_dot, [angular_acceleration, xyz_acceleration] in body frame
+
+  if(!r->getUseNewKinsol())
+  {
+    throw std::runtime_error("bodySpatialMotionPD requires new kinsol format");
+  }
+  Isometry3d T_world_to_task = T_task_to_world.inverse();
+  r->doKinematicsNew(robot_state.q,robot_state.qd,false);
+
+  Vector3d origin = Vector3d::Zero();
+  auto body_pose = r->forwardKinNew(origin,body_index,0,2,0);
+  Vector3d body_xyz = body_pose.value().head<3>();
+  Vector3d body_xyz_task = T_world_to_task * body_xyz.colwise().homogeneous();
+  Vector4d body_quat = body_pose.value().tail<4>();
+  std::vector<int> v_indices;
+  auto J_geometric = r->geometricJacobian<double>(0,body_index,body_index,0,true,&v_indices);
+  VectorXd v_compact(v_indices.size());
+  for(size_t i = 0;i<v_indices.size();i++)
+  {
+    v_compact(i) = robot_state.qd(v_indices[i]);
+  }
+  Vector6d body_twist = J_geometric.value() * v_compact;
+  Matrix3d R_body_to_world = quat2rotmat(body_quat);
+  Matrix3d R_world_to_body = R_body_to_world.transpose();
+  Matrix3d R_body_to_task = T_world_to_task.linear() * R_body_to_world;
+  Vector3d body_angular_vel = R_body_to_world * body_twist.head<3>();// body_angular velocity in world frame
+  Vector3d body_xyzdot = R_body_to_world * body_twist.tail<3>();// body_xyzdot in world frame
+  Vector3d body_angular_vel_task = T_world_to_task.linear() * body_angular_vel;
+  Vector3d body_xyzdot_task = T_world_to_task.linear() * body_xyzdot;
+
+  Vector3d body_xyz_des = body_pose_des.translation();
+  Vector3d body_angular_vel_des = body_v_des.tail<3>();
+  Vector3d body_angular_vel_dot_des = body_vdot_des.tail<3>();
+
+  Vector3d xyz_err_task = body_xyz_des-body_xyz_task;
+
+  Matrix3d R_des = body_pose_des.linear();
+  Matrix3d R_err_task = R_des * R_body_to_task.transpose();
+  Vector4d angleAxis_err_task = rotmat2axis(R_err_task); 
+  Vector3d angular_err_task = angleAxis_err_task.head<3>() * angleAxis_err_task(3);
+
+  Vector3d xyzdot_err_task = body_v_des.head<3>() - body_xyzdot_task;
+  Vector3d angular_vel_err_task = body_angular_vel_des - body_angular_vel_task;
+
+  Vector3d Kp_xyz = Kp.head<3>();
+  Vector3d Kd_xyz = Kd.head<3>();
+  Vector3d Kp_angular = Kp.tail<3>();
+  Vector3d Kd_angular = Kd.tail<3>();
+  Vector3d body_xyzddot_task = (Kp_xyz.array() * xyz_err_task.array()).matrix() + (Kd_xyz.array() * xyzdot_err_task.array()).matrix() + body_vdot_des.head<3>();
+  Vector3d body_angular_vel_dot_task = (Kp_angular.array() * angular_err_task.array()).matrix() + (Kd_angular.array() * angular_vel_err_task.array()).matrix() + body_angular_vel_dot_des;
+  
+  Vector6d twist_dot = Vector6d::Zero();
+  Vector3d body_xyzddot = T_task_to_world.linear() * body_xyzddot_task;
+  Vector3d body_angular_vel_dot = T_task_to_world.linear() * body_angular_vel_dot_task;
+  twist_dot.head<3>() = R_world_to_body * body_angular_vel_dot;
+  twist_dot.tail<3>() = R_world_to_body * body_xyzddot - body_twist.head<3>().cross(body_twist.tail<3>());
+  return twist_dot;
+}
+
+void evaluateXYZExpmapCubicSpline(double t, const PiecewisePolynomial<double> &spline, Isometry3d &body_pose_des, Vector6d &xyzdot_angular_vel, Vector6d &xyzddot_angular_accel) {
+  Vector6d xyzexp = spline.value(t);
+  Vector6d xyzexpdot = spline.derivative().value(t);
+  Vector6d xyzexpddot = spline.derivative().derivative().value(t);
+  xyzdot_angular_vel.head<3>() = xyzexpdot.head<3>();
+  xyzddot_angular_accel.head<3>() = xyzexpddot.head<3>();
+  Vector3d expmap = xyzexp.tail<3>();
+  auto quat_grad = expmap2quat(expmap,2);
+  Vector4d quat = quat_grad.value();
+  body_pose_des.linear() = quat2rotmat(quat);
+  body_pose_des.translation() = xyzexp.head<3>();
+  Vector4d quat_dot = quat_grad.gradient().value() * xyzexpdot.tail<3>();
+  quat_grad.gradient().gradient().value().resize(12,3);
+  Matrix<double,12,3> dE = quat_grad.gradient().gradient().value();
+  Vector3d expdot = xyzexpdot.tail<3>();
+  Matrix<double,4,3> Edot = matGradMult(dE,expdot);
+  Vector4d quat_ddot = quat_grad.gradient().value()*xyzexpddot.tail<3>() + Edot*expdot;
+  Matrix<double,3,4> M;
+  Matrix<double,12,4> dM;
+  quatdot2angularvelMatrix(quat,M,&dM);
+  xyzdot_angular_vel.tail<3>() = M*quat_dot;
+  xyzddot_angular_accel.tail<3>() = M*quat_ddot + matGradMult(dM,quat_dot)*quat_dot;
+}
+
+// convert Matlab cell array of strings into a C++ vector of strings
+std::vector<std::string> get_strings(const mxArray *rhs) {
+  int num = mxGetNumberOfElements(rhs);
+  std::vector<std::string> strings(num);
+  for (int i=0; i<num; i++) {
+    // const mxArray *ptr = mxGetCell(rhs,i);
+    strings[i] = std::string(mxArrayToString(mxGetCell(rhs, i)));
+    // int buflen = mxGetN(ptr)*sizeof(mxChar)+1;
+    // char* str = (char*)mxMalloc(buflen);
+    // mxGetString(ptr, str, buflen);
+    // strings[i] = string(str);
+    // mxFree(str);
+  }
+  return strings;
+}
+
+void getRobotJointIndexMap(JointNames *joint_names, RobotJointIndexMap *joint_map) {
+  if (joint_names->drake.size() != joint_names->robot.size()) {
+    mexErrMsgTxt("Cannot create joint name map: joint_names->drake and joint_names->robot must have the same length");
+  }
+  int njoints = joint_names->drake.size();
+  joint_map->drake_to_robot.resize(njoints);
+  joint_map->robot_to_drake.resize(njoints);
+
+  bool has_match;
+  for (int i=0; i < njoints; i++) {
+    has_match = false;
+    for (int j=0; j < njoints; j++) {
+      if (joint_names->drake[i].compare(joint_names->robot[j]) == 0) {
+        has_match = true;
+        joint_map->drake_to_robot[i] = j;
+        joint_map->robot_to_drake[j] = i;
+      }
+    }
+    if (!has_match) {
+      std::cout << "Could not match joint: " << joint_names->drake[i] << std::endl;
+      mexErrMsgTxt("Could not find a match for drake joint name");
+    }
+  }
+  return;
+}
+
+template drakeControlUtilEXPORT void getRows(std::set<int> &, const MatrixBase< MatrixXd > &, MatrixBase< MatrixXd > &);
+template drakeControlUtilEXPORT void getCols(std::set<int> &, const MatrixBase< MatrixXd > &, MatrixBase< MatrixXd > &);
+template drakeControlUtilEXPORT void angleDiff(const MatrixBase<MatrixXd> &, const MatrixBase<MatrixXd> &, MatrixBase<MatrixXd> &);
+template drakeControlUtilEXPORT void angleDiff(const MatrixBase<Vector3d> &, const MatrixBase<Vector3d> &, MatrixBase<Vector3d> &);
+template drakeControlUtilEXPORT mxArray* eigenToMatlab(const MatrixXd &);
+template drakeControlUtilEXPORT mxArray* eigenToMatlab(const VectorXd &);
+template drakeControlUtilEXPORT mxArray* eigenToMatlab(const Vector6d &);
+template drakeControlUtilEXPORT mxArray* eigenToMatlab(const Vector3d &);